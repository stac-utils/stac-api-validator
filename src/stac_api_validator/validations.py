--- conflicted
+++ resolved
@@ -199,37 +199,24 @@
             "/: Children configured for validation, but not contained in 'conformsTo'"
         )
 
-<<<<<<< HEAD
     if "collections" in conformance_classes and not supports_collections(conforms_to):
         errors.append(
             "/: Collections configured for validation, but not contained in 'conformsTo'"
         )
 
+        if collection is None:
+            errors.append(
+                "/: Collections configured for validation, but `--collection` parameter not specified"
+            )
+
     if "features" in conformance_classes and not supports_features(conforms_to):
         errors.append(
             "/: Features configured for validation, but not contained in 'conformsTo'"
         )
-=======
-    if "collections" in conformance_classes:
-        if not any(cc_collections_regex.fullmatch(x) for x in conforms_to):
-            errors.append(
-                "/: Collections configured for validation, but not contained in 'conformsTo'"
-            )
         if collection is None:
             errors.append(
-                "/: Collections configured for validation, but `--collection` parameter not specified"
-            )
-
-    if "features" in conformance_classes:
-        if not any(cc_features_regex.fullmatch(x) for x in conforms_to):
-            errors.append(
-                "/: Features configured for validation, but not contained in 'conformsTo'"
-            )
-        if collection is None:
-            errors.append(
                 "/: Features configured for validation, but `--collection` parameter not specified"
             )
->>>>>>> 6af5bc9f
 
     if "item-search" in conformance_classes:
         if not any(cc_item_search_regex.fullmatch(x) for x in conforms_to):
@@ -261,32 +248,18 @@
         validate_children(root_body, warnings, errors)
 
     if "collections" in conformance_classes:
-<<<<<<< HEAD
         print("STAC API - Collections conformance class found.")
-        validate_collections(root_body, collection, warnings, errors)
+        validate_collections(root_body, collection, warnings, errors)  # type:ignore
 
     if "features" in conformance_classes:
         print("STAC API - Features conformance class found.")
-        validate_collections(root_body, collection, warnings, errors)
-        validate_features(root_body, conforms_to, collection, warnings, errors)
-
-    if "item-search" in conformance_classes:
-        print("STAC API - Item Search conformance class found.")
-        validate_item_search(
-            root_url, root_body, post, collection, conforms_to, warnings, errors
-=======
-        print("Validating STAC API - Collections conformance class.")
-        validate_collections(root_body, collection, warnings, errors)  # type:ignore
-
-    if "features" in conformance_classes:
-        print("Validating STAC API - Features conformance class.")
         validate_collections(root_body, collection, warnings, errors)  # type:ignore
         validate_features(
             root_body, conforms_to, collection, warnings, errors  # type:ignore
         )
 
     if "item-search" in conformance_classes:
-        print("Validating STAC API - Item Search conformance class.")
+        print("STAC API - Item Search conformance class found.")
         validate_item_search(
             root_body=root_body,
             post=post,
@@ -295,7 +268,6 @@
             warnings=warnings,
             errors=errors,
             geometry=geometry,  # type:ignore
->>>>>>> 6af5bc9f
         )
 
     if not errors:
@@ -574,10 +546,7 @@
 
     # Collections may not be implemented, so set to None
     # and later get some collection ids another way
-<<<<<<< HEAD
-=======
     # todo: what is this for?
->>>>>>> 6af5bc9f
     # if links and (collections := link_by_rel(links, "data")):
     #     collections_url = collections.get("href")
     # else:
@@ -614,9 +583,6 @@
     #     search_url, post, collection, warnings, errors
     # )
     # validate_item_search_collections(search_url, collections_url, post, errors)
-<<<<<<< HEAD
-    # validate_item_search_intersects(search_url, post, errors)
-=======
     validate_item_search_intersects(
         search_url=search_url,
         collection=collection,
@@ -624,7 +590,6 @@
         errors=errors,
         geometry=geometry,
     )
->>>>>>> 6af5bc9f
 
     # if any(cc_item_search_fields_regex.fullmatch(x) for x in conforms_to):
     #     print("STAC API - Item Search - Fields extension conformance class found.")
